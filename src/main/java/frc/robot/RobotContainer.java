// Copyright (c) Team 564.
// Open Source Software; you can modify and/or share it under the terms of
// the BSD license file in the root directory of this project.

// Copyright (c) FIRST and other WPILib contributors.
// Open Source Software; you can modify and/or share it under the terms of
// the WPILib BSD license file in the root directory of this project.

package frc.robot;

import edu.wpi.first.wpilibj.GenericHID;
import edu.wpi.first.wpilibj.smartdashboard.SendableChooser;
import edu.wpi.first.wpilibj2.command.Command;
import edu.wpi.first.wpilibj2.command.CommandGroupBase;
import edu.wpi.first.wpilibj2.command.InstantCommand;
import edu.wpi.first.wpilibj2.command.RunCommand;

import io.github.oblarg.oblog.annotations.Log;

import frc.robot.Constants.DriverStation;
import frc.robot.Constants.DrivetrainConstants;
import frc.robot.Constants.IntakeConstants;
import frc.robot.Constants.ShooterConstants;
import frc.robot.commands.AutoInitCommand;
import frc.robot.commands.AutoNavCommand;
import frc.robot.commands.AutoNavCommand.AutoNavChallenge;
import frc.robot.commands.DisabledInitCommand;
import frc.robot.commands.GalacticSearchCommand;
import frc.robot.commands.ResetOdometryCommand;
import frc.robot.commands.TeleopInitCommand;
import frc.robot.driverinput.F310Controller;
import frc.robot.subsystems.DrivetrainSubsystem;
import frc.robot.subsystems.IntakeSubsystem;
import frc.robot.subsystems.ShooterSubsystem;
import frc.robot.subsystems.VisionSubsystem;

/** Contains all of the robot's subsystems, commands, and button mappings. */
public class RobotContainer {
  // Subsystems

  @Log private final DrivetrainSubsystem m_drivetrainSubsystem = new DrivetrainSubsystem();
  @Log private final IntakeSubsystem m_intakeSubsystem = new IntakeSubsystem();
  @Log private final ShooterSubsystem m_shooterSubsystem = new ShooterSubsystem();

  @Log
  private final VisionSubsystem m_visionSubsystem =
      new VisionSubsystem(m_drivetrainSubsystem::getPose);
  // Commands

  private final DisabledInitCommand m_disabledInitCommand =
      new DisabledInitCommand(m_drivetrainSubsystem);
  private final AutoInitCommand m_autoInitCommand =
      new AutoInitCommand(m_drivetrainSubsystem, m_shooterSubsystem);
  private final TeleopInitCommand m_teleopInitCommand =
      new TeleopInitCommand(m_drivetrainSubsystem, m_shooterSubsystem);
  // Resets the robot position and rotation. Note that running this will interrupt any interruptible
  // commands that are using the drivetrain subsystem.
  @Log
<<<<<<< HEAD
  private final Command m_resetOdometryCommand =
      new InstantCommand(m_drivetrainSubsystem::resetOdometry, m_drivetrainSubsystem)
          .withName("Reset Odometry");
  // Follows the example trajectory from the FRC Docs Trajectory Tutorial.
  private final DriveTrajectoryCommand m_exampleAutoCommand =
      new DriveTrajectoryCommand(
          m_drivetrainSubsystem,
          // Start at the origin facing the +X direction
          new Pose2d(0, 0, new Rotation2d(0)),
          // Pass through these two interior waypoints, making an 's' curve path
          List.of(new Translation2d(1, 1), new Translation2d(2, -1)),
          // End 3 meters straight ahead of where we started, facing forward
          new Pose2d(3, 0, new Rotation2d(0)));
  // Follows the trajectory of the Barrel Racing AutoNav challenge.
  private final AutoNavCommand m_autoNavBarrelRacingCommand =
      new AutoNavCommand(m_drivetrainSubsystem, AutoNavChallenge.BarrelRacing);
  // Follows the trajectory of the Bounce AutoNav challenge.
  private final AutoNavCommand m_autoNavBounceCommand =
      new AutoNavCommand(m_drivetrainSubsystem, AutoNavChallenge.Bounce);
  // Follows the trajectory of the Slalom AutoNav challenge.
  private final AutoNavCommand m_autoNavSlalomCommand =
      new AutoNavCommand(m_drivetrainSubsystem, AutoNavChallenge.Slalom);
=======
  private final Command m_resetOdometryCommand = new ResetOdometryCommand(m_drivetrainSubsystem);
>>>>>>> ddced0f0

  // Driver Input

  private final F310Controller m_controllerDrive =
      new F310Controller(DriverStation.kPortControllerDrive);
  private final F310Controller m_controllerManip =
      new F310Controller(DriverStation.kPortControllerManip);

  // Autonmous Chooser
  @Log(
      name = "Autonomous Chooser",
      width = 2,
      height = 1,
      rowIndex = 0,
      columnIndex = 10,
      tabName = "Driver View")
  private final SendableChooser<Command> m_autoChooser = new SendableChooser<>();

  // Initializes the default commands and command bindings.
  public RobotContainer() {
    // Configure the automous chooser.
<<<<<<< HEAD
    m_autoChooser.setDefaultOption("Example Autonomous Trajectory", m_exampleAutoCommand);
    m_autoChooser.addOption("AutoNav Barrel Racing", m_autoNavBarrelRacingCommand);
    m_autoChooser.addOption("AutoNav Bounce", m_autoNavBounceCommand);
    m_autoChooser.addOption("AutoNav Slalom", m_autoNavSlalomCommand);
=======

    // Add the reset odometry command here, in case the Shuffleboard button breaks (hint: in
    // simulation, after it fails to quit peacefully, it will break).
    m_autoChooser.addOption("Reset Odometry", m_resetOdometryCommand);

    // DriveCommand tests:

    // m_autoChooser.addOption(
    //     "Drive Straight",
    //     new DriveCommand(m_drivetrainSubsystem, Mode.Constant, 1, Mode.Constant, 0));
    // m_autoChooser.addOption(
    //     "Turn",
    //     new DriveCommand(
    //         m_drivetrainSubsystem, Mode.Constant, 0, Mode.Constant,
    // Units.degreesToRadians(180)));
    // m_autoChooser.addOption(
    //     "Drive from Origin to End Zone (Not profiled)",
    //     new DriveCommand(
    //         m_drivetrainSubsystem, Mode.Control, Units.inchesToMeters(345), Mode.Constant, 0));
    // m_autoChooser.addOption(
    //     "Drive from Origin to End Zone (Profiled)",
    //     new DriveCommand(
    //         m_drivetrainSubsystem,
    //         Mode.ProfiledControl,
    //         Units.inchesToMeters(345),
    //         Mode.Constant,
    //         0));
    // m_autoChooser.addOption(
    //     "Turn Around (Not profiled)",
    //     new DriveCommand(
    //         m_drivetrainSubsystem,
    //         Mode.Constant,
    //         0,
    //         Mode.Control,
    //         Units.degreesToRadians(180),
    //         false));
    // m_autoChooser.addOption(
    //     "Turn Around (Profiled)",
    //     new DriveCommand(
    //         m_drivetrainSubsystem,
    //         Mode.Constant,
    //         0,
    //         Mode.ProfiledControl,
    //         Units.degreesToRadians(180),
    //         true));

    // DriveTrajectoryCommand Tests:

    // m_autoChooser.addOption(
    //     "Example Autonomous Trajectory",
    //     new DriveTrajectoryCommand(
    //         m_drivetrainSubsystem,
    //         // Start at the origin facing the +X direction
    //         new Pose2d(0, 0, new Rotation2d(0)),
    //         // Pass through these two interior waypoints, making an 's' curve path
    //         List.of(new Translation2d(1, 1), new Translation2d(2, -1)),
    //         // End 3 meters straight ahead of where we started, facing forward
    //         new Pose2d(3, 0, new Rotation2d(0))));
    // m_autoChooser.addOption(
    //     "Go to End",
    //     new DriveTrajectoryCommand(
    //         m_drivetrainSubsystem,
    //         new ArrayList<Translation2d>(),
    //         new Pose2d(
    //             new Translation2d(Units.inchesToMeters(330), Units.inchesToMeters(90)),
    //             new Rotation2d())));

    // DriveToTargetCommand Tests:

    // m_autoChooser.addOption(
    //     "Drive to Power Cell",
    //     new DriveToTargetCommand(m_drivetrainSubsystem, m_visionSubsystem, 1.2));

    // Galactic Search:

    m_autoChooser.setDefaultOption(
        "Galactic Search",
        new GalacticSearchCommand(m_drivetrainSubsystem, m_intakeSubsystem, m_visionSubsystem));
    // m_autoChooser.addOption(
    //     "Drive Straight Backwards",
    //     new DriveCommand(m_drivetrainSubsystem, Mode.Constant, -0.21, Mode.Constant, 0));
>>>>>>> ddced0f0

    // Configure default commands.

    m_drivetrainSubsystem.setDefaultCommand(
        new RunCommand(
                () ->
                    m_drivetrainSubsystem.arcadeDrive(
                        m_controllerDrive.getY(GenericHID.Hand.kLeft),
                        m_controllerDrive.getX(GenericHID.Hand.kRight)),
                m_drivetrainSubsystem)
            .withName("Arcade Drive"));

    // Configure button to command bindings.
    configureButtonBindings();
  }

  /** Configures button to command bindings. */
  private void configureButtonBindings() {
    // Configure drive speed multipliers controls.

    Command resetDriveSpeedCommand =
        new InstantCommand(
            () -> m_drivetrainSubsystem.setDriveSpeed(DrivetrainConstants.kSpeedNormal),
            m_drivetrainSubsystem);
    m_controllerDrive
        .axisLt
        .whenPressed(
            () -> m_drivetrainSubsystem.setDriveSpeed(DrivetrainConstants.kSpeedSlow),
            m_drivetrainSubsystem)
        .whenReleased(resetDriveSpeedCommand);
    m_controllerDrive
        .axisRt
        .whenPressed(
            () -> m_drivetrainSubsystem.setDriveSpeed(DrivetrainConstants.kSpeedFast),
            m_drivetrainSubsystem)
        .whenReleased(resetDriveSpeedCommand);

    // Configure ball intake controls.

    m_controllerManip
        .axisLeftY
        .whenPressed(
            () ->
                m_intakeSubsystem.startBelt(
                    Math.signum(m_controllerManip.getY(GenericHID.Hand.kLeft))
                        * IntakeConstants.kSpeedBelt),
            m_intakeSubsystem)
        .whenReleased(m_intakeSubsystem::stopBelt, m_intakeSubsystem);

    m_controllerManip
        .axisRightY
        .whenPressed(
            () ->
                m_intakeSubsystem.startIntake(
                    Math.signum(m_controllerManip.getY(GenericHID.Hand.kRight))
                        * IntakeConstants.kSpeedIntake),
            m_intakeSubsystem)
        .whenReleased(m_intakeSubsystem::stopIntake, m_intakeSubsystem);

    // Configure ball shooting controls.

    m_controllerManip.buttonLs.whenPressed(m_shooterSubsystem::toggleSolenoid, m_shooterSubsystem);
    m_controllerManip
        .axisLt
        .whenPressed(
            () -> m_shooterSubsystem.startShooting(ShooterConstants.kSpeedSlow), m_shooterSubsystem)
        .whenReleased(m_shooterSubsystem::stopShooting, m_shooterSubsystem);
    m_controllerManip
        .axisRt
        .whenPressed(
            () -> m_shooterSubsystem.startShooting(ShooterConstants.kSpeedNormal),
            m_shooterSubsystem)
        .whenReleased(m_shooterSubsystem::stopShooting, m_shooterSubsystem);
  }

  /**
   * Passes the disabled init command to the Robot class.
   *
   * @return The command to run.
   */
  public Command getDisabledInitCommand() {
    return m_disabledInitCommand;
  }

  /**
   * Passes the autonomous init command to the Robot class.
   *
   * @return The command to run.
   */
  public Command getAutoInitCommand() {
    // Get the current autonomous command. This may be obtained from a SendableChooser.
    Command autoCommand = m_autoChooser.getSelected();

    // WPILibJ keeps track of every command that gets added to a group, adding them to a blacklist.
    // If you try scheduling, or creating another group with a blacklisted command, an exception is
    // thrown. Since we know that, in Robot.java, there won't be more than one init method running
    // at once, we can safely assume that this won't result in any weirdness with different
    // instances of these getting interleaved.
    CommandGroupBase.clearGroupedCommand(m_autoInitCommand);
    CommandGroupBase.clearGroupedCommand(autoCommand);

    return m_autoInitCommand.andThen(autoCommand);
  }

  /**
   * Passes the teleop init command to the Robot class.
   *
   * @return The command to run.
   */
  public Command getTeleopInitCommand() {
    return m_teleopInitCommand;
  }
}<|MERGE_RESOLUTION|>--- conflicted
+++ resolved
@@ -56,21 +56,8 @@
   // Resets the robot position and rotation. Note that running this will interrupt any interruptible
   // commands that are using the drivetrain subsystem.
   @Log
-<<<<<<< HEAD
-  private final Command m_resetOdometryCommand =
-      new InstantCommand(m_drivetrainSubsystem::resetOdometry, m_drivetrainSubsystem)
-          .withName("Reset Odometry");
-  // Follows the example trajectory from the FRC Docs Trajectory Tutorial.
-  private final DriveTrajectoryCommand m_exampleAutoCommand =
-      new DriveTrajectoryCommand(
-          m_drivetrainSubsystem,
-          // Start at the origin facing the +X direction
-          new Pose2d(0, 0, new Rotation2d(0)),
-          // Pass through these two interior waypoints, making an 's' curve path
-          List.of(new Translation2d(1, 1), new Translation2d(2, -1)),
-          // End 3 meters straight ahead of where we started, facing forward
-          new Pose2d(3, 0, new Rotation2d(0)));
-  // Follows the trajectory of the Barrel Racing AutoNav challenge.
+  private final Command m_resetOdometryCommand = new ResetOdometryCommand(m_drivetrainSubsystem);
+
   private final AutoNavCommand m_autoNavBarrelRacingCommand =
       new AutoNavCommand(m_drivetrainSubsystem, AutoNavChallenge.BarrelRacing);
   // Follows the trajectory of the Bounce AutoNav challenge.
@@ -79,9 +66,6 @@
   // Follows the trajectory of the Slalom AutoNav challenge.
   private final AutoNavCommand m_autoNavSlalomCommand =
       new AutoNavCommand(m_drivetrainSubsystem, AutoNavChallenge.Slalom);
-=======
-  private final Command m_resetOdometryCommand = new ResetOdometryCommand(m_drivetrainSubsystem);
->>>>>>> ddced0f0
 
   // Driver Input
 
@@ -103,12 +87,9 @@
   // Initializes the default commands and command bindings.
   public RobotContainer() {
     // Configure the automous chooser.
-<<<<<<< HEAD
-    m_autoChooser.setDefaultOption("Example Autonomous Trajectory", m_exampleAutoCommand);
     m_autoChooser.addOption("AutoNav Barrel Racing", m_autoNavBarrelRacingCommand);
     m_autoChooser.addOption("AutoNav Bounce", m_autoNavBounceCommand);
     m_autoChooser.addOption("AutoNav Slalom", m_autoNavSlalomCommand);
-=======
 
     // Add the reset odometry command here, in case the Shuffleboard button breaks (hint: in
     // simulation, after it fails to quit peacefully, it will break).
@@ -190,7 +171,6 @@
     // m_autoChooser.addOption(
     //     "Drive Straight Backwards",
     //     new DriveCommand(m_drivetrainSubsystem, Mode.Constant, -0.21, Mode.Constant, 0));
->>>>>>> ddced0f0
 
     // Configure default commands.
 

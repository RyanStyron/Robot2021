--- conflicted
+++ resolved
@@ -86,15 +86,12 @@
 
   // Trajectory (Parameterizes the spline by time)
   private Trajectory m_trajectory;
-<<<<<<< HEAD
-=======
 
   // Interior trajectory waypoints, if we need to save them until the command is ran.
   private List<Translation2d> m_interiorWaypoints;
 
   // Ending pose, if we need to save it until the command is ran.
-  Pose2d m_end;
->>>>>>> ddced0f0
+  private Pose2d m_end;
 
   // Timer
   private final Timer m_timer = new Timer();

--- conflicted
+++ resolved
@@ -36,11 +36,7 @@
     // We don't want to damage the floor of the new gym, so coast in neutral.
     m_drivetrainSubsystem.setNeutralMode(NeutralMode.Coast);
 
-<<<<<<< HEAD
-    // Set the default teleoperated drive speed.
-=======
     // Set the default drive speed.
->>>>>>> ddced0f0
     m_drivetrainSubsystem.setDriveSpeed(DrivetrainConstants.kSpeedNormal);
 
     // Reset the double solenoid.
